--- conflicted
+++ resolved
@@ -6,9 +6,8 @@
 from os import urandom
 from enum import IntEnum
 from typing import Union, Callable
-import shared.rpi_ssl as ssl
-
-# import rpi_ssl as ssl
+# import shared.rpi_ssl as ssl
+import rpi_ssl as ssl
 
 # We define our own cipher with a unique custom value
 TLS_AES_128_SHA1 = 0x13A1
@@ -487,13 +486,13 @@
 
     def marshal(self) -> bytes:
         ret = b"0000" + \
-              (self.modulus.bit_length() // 8).to_bytes(3, "big") + \
+              ((self.modulus.bit_length() + 7) // 8).to_bytes(3, "big") + \
               b"0000" + \
-              self.modulus.to_bytes(self.public_key.bit_length() // 8, 'big') + \
+              self.modulus.to_bytes((self.public_key.bit_length() + 7) // 8, 'big') + \
               b"0000" + \
-              (self.public_key.bit_length() // 8).to_bytes(3, "big") + \
+              ((self.public_key.bit_length() + 7) // 8).to_bytes(3, "big") + \
               b"0000" + \
-              self.public_key.to_bytes(self.public_key.bit_length() // 8, 'big')
+              self.public_key.to_bytes((self.public_key.bit_length() + 7) // 8, 'big')
         return ret
 
     def unmarshal(self, msg: bytes):
@@ -503,14 +502,41 @@
 
         msg = msg[2:]
 
-<<<<<<< HEAD
-    def unmarshal(self, msg: bytes) -> bool:
-        self.handshake.unmarshal(msg)
-        if self.handshake.msg_type != HandshakeType.certificate_verify:
-            raise ssl.SSLError(ssl.AlertType.UnexpectedMsg,
-                               "Recieved unexpected message type (should have been certificate_verify)")
-        self.signatureScheme = int.from_bytes(msg[4:6], 'big')
-        self.signature = int.from_bytes(msg[6:8], 'big')
+        keysize = int.from_bytes(msg[:3], "big")
+        msg = msg[5:]
+        self.public_key = int.from_bytes(msg[:keysize], "big")
+
+
+class CertificateVerify:
+     handshake = Handshake(HandshakeType.certificate_verify, -1)
+
+     def populate(self, signatureScheme: SignatureScheme, signature: int):
+         self.signatureScheme = signatureScheme
+         if signature > pow(2, 16):
+             print("[WARN] Signature should not be longer than 16 bits!")
+         self.signature = signature
+
+     def marshal(self) -> bytes:
+         """
+         struct {
+             SignatureScheme algorithm;
+             opaque signature<0..2^16-1>;
+         } CertificateVerify;
+         """
+         ret = self.signatureScheme.to_bytes(2, 'big')
+         ret = ret + self.signature.to_bytes(2, 'big')
+         self.handshake.msg_length = len(ret)
+         prefix = self.handshake.marshal()
+         return prefix + ret
+
+     def unmarshal(self, msg: bytes) -> bool:
+         self.handshake.unmarshal(msg)
+         if self.handshake.msg_type != HandshakeType.certificate_verify:
+             raise ssl.SSLError(ssl.AlertType.UnexpectedMsg,
+                                "Recieved unexpected message type (should have been certificate_verify)")
+         self.signatureScheme = int.from_bytes(msg[4:6], 'big')
+         self.signature = int.from_bytes(msg[6:8], 'big')
+
 
 class CertificateRequest:
     """
@@ -525,8 +551,3 @@
             raise ssl.SSLError(ssl.AlertType.UnexpectedMsg,
                                "Recieved unexpected message type (should have been certificate_request)")
 
-=======
-        keysize = int.from_bytes(msg[:3], "big")
-        msg = msg[5:]
-        self.public_key = int.from_bytes(msg[:keysize], "big")
->>>>>>> c03235fa
