--- conflicted
+++ resolved
@@ -1,3 +1,4 @@
+
 # urandom generates cryptographically-secure random numbers as per
 # https://docs.python.org/3/library/os.html 
 # "This function returns random bytes from an OS-specific randomness source. 
@@ -127,13 +128,11 @@
     server_name = 0
     server_certificate_type = 20
 
-<<<<<<< HEAD
-=======
 class SignatureScheme(IntEnum):
     # This replaces SignatureAlgorithms, which is the TLS 1.2 standard.
     # That being said, SignatureAlgorithms has the same information
     rsa_pkcs1_sha384 = 0x0501
->>>>>>> 45123597
+
 
 class SignatureAlgorithms(IntEnum):
     # A full list of signature algorithms is in RFC 8446, Section 4.2.3:
@@ -488,38 +487,4 @@
     def validate(self, private_key: int, p: int, q: int):
         lambdaN = (p - 1) * (q - 1)
         return 1 == (self.public_key * private_key) % lambdaN
-<<<<<<< HEAD
     # def marshal(self) -> bytes:
-=======
-    # def marshal(self) -> bytes:
-
-class CertificateVerify:
-    handshake = Handshake(HandshakeType.certificate_verify, -1)
-
-    def populate(self, signatureScheme: SignatureScheme, signature: int):
-        self.signatureScheme = signatureScheme
-        if signature > pow(2, 16):
-            print("[WARN] Signature should not be longer than 16 bits!")
-        self.signature = signature
-
-    def marshal(self) -> bytes:
-        """
-        struct {
-            SignatureScheme algorithm;
-            opaque signature<0..2^16-1>;
-        } CertificateVerify;
-        """
-        ret = self.signatureScheme.to_bytes(2, 'big')
-        ret = ret + self.signature.to_bytes(2, 'big')
-        self.handshake.msg_length = len(ret)
-        prefix = self.handshake.marshal()
-        return prefix + ret
-
-    def unmarshal(self, msg: bytes) -> bool:
-        self.handshake.unmarshal(msg)
-        if self.handshake.msg_type != HandshakeType.certificate_verify:
-            raise ssl.SSLError(ssl.AlertType.UnexpectedMsg,
-                               "Recieved unexpected message type (should have been certificate_verify)")
-        self.signatureScheme = int.from_bytes(msg[4:6], 'big')
-        self.signature = int.from_bytes(msg[6:8], 'big')
->>>>>>> 45123597
